--- conflicted
+++ resolved
@@ -50,12 +50,8 @@
 def main_mdsplus(rundir, gfile_loc, new_filename='b2.transport.inputfile_new',
                  profiles_fileloc=None, shotnum=None, ptime=None, prunid=None,
                  nefit='tanh', tefit='tanh', ncfit='spl',
-<<<<<<< HEAD
-                 Dn_min=0.001, vrc_mag=0.0, ti_decay_len=0.015, Dn_max=10, chie_max=200,
-=======
                  Dn_min=0.001, vrc_mag=0.0, ti_decay_len=0.015, Dn_max=10,
                  chie_min = 0.01, chii_min = 0.01, chie_max = 200, chii_max = 200,
->>>>>>> 07841ae4
                  use_existing_last10=False, reduce_Ti=True, carbon=True,
                  plot_xport_coeffs=True, plotall=False, verbose=False):
     """
@@ -115,11 +111,7 @@
     print("Running calcXportCoeff")
     xp.calcXportCoef(plotit=plotall or plot_xport_coeffs, reduce_Ti=reduce_Ti, Dn_min=Dn_min,
                      ti_decay_len=ti_decay_len, vrc_mag=vrc_mag, verbose=verbose, Dn_max=Dn_max,
-<<<<<<< HEAD
-                     chie_max=chie_max)
-=======
                      chii_min=chii_min, chii_max=chii_max, chie_min=chie_min, chie_max=chie_max)
->>>>>>> 07841ae4
 
     print("Running writeXport")
     xp.writeXport(new_filename=new_filename)
